--- conflicted
+++ resolved
@@ -1,19 +1,9 @@
 from . import config
 from .cf import calculate_CF, get_CF_table
-<<<<<<< HEAD
-from .mfc import LinearCalibration
-from .mixture import (
-    Mixture,
-    MixtureCollection,  # Supply,
-    ensure_mixture_type,
-    supply_proportions_for_mixture,
-)
-=======
 from .config import unit_registry
 from .mfc import Calibration
 from .mixture import MixtureCollection  # Supply,
 from .mixture import Mixture, ensure_mixture_type, supply_proportions_for_mixture
->>>>>>> 7abad988
 
 from .version import __version__
 
